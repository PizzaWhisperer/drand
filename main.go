// drand is a distributed randomness beacon. It provides periodically an
// unpredictable, bias-resistant, and verifiable random value.
package main

import (
	"bufio"
	"bytes"
	"encoding/json"
	"fmt"
	"os"
	"path"
	"path/filepath"
	"regexp"
	"strconv"
	"strings"

	"github.com/BurntSushi/toml"
	"github.com/dedis/drand/core"
	"github.com/dedis/drand/fs"
	"github.com/dedis/drand/key"
	"github.com/dedis/drand/net"
	"github.com/nikkolasg/slog"
	"github.com/urfave/cli"
)

var (
	version = "dev"
	commit  = "none"
	date    = "unknown"
)

const gname = "group.toml"
const dpublic = "dist_key.public"
const default_port = "8080"

func banner() {
	fmt.Printf("drand v%s by nikkolasg @ DEDIS\n", version)
	s := "WARNING: this software has NOT received a full audit and must be \n" +
		"used with caution and probably NOT in a production environment.\n"
	fmt.Printf(s)
}

func main() {
	app := cli.NewApp()
	app.Version = version
	configFlag := cli.StringFlag{
		Name:  "config, c",
		Value: core.DefaultConfigFolder(),
		Usage: "Folder to keep all drand cryptographic informations, in absolute form.",
	}
	seedFlag := cli.StringFlag{
		Name:  "seed",
		Value: string(core.DefaultSeed),
		Usage: "set the seed message of the first beacon produced",
	}
	periodFlag := cli.DurationFlag{
		Name:  "period",
		Value: core.DefaultBeaconPeriod,
		Usage: "runs the beacon every `PERIOD`",
	}
	leaderFlag := cli.BoolFlag{
		Name:  "leader",
		Usage: "Leader is the first node to start the DKG protocol",
	}
	verboseFlag := cli.BoolFlag{
		Name:  "debug, d",
		Usage: "Use -d to log debug output",
	}
	listenFlag := cli.StringFlag{
		Name:  "listen,l",
		Usage: "listening (binding) address. Useful if you have some kind of proxy",
	}
	distKeyFlag := cli.StringFlag{
		Name:  "public,p",
		Usage: "the path of the public key file",
	}
	thresholdFlag := cli.IntFlag{
		Name:  "threshold, t",
		Usage: "threshold to apply for the group. Default is n/2 + 1.",
	}
	outFlag := cli.StringFlag{
		Name:  "out, o",
		Usage: "where to save either the group file or the distributed public key",
	}

	tlsCertFlag := cli.StringFlag{
		Name:  "tls-cert",
		Usage: "TLS certificate path to use",
	}
	tlsKeyFlag := cli.StringFlag{
		Name:  "tls-key",
		Usage: "TLS private key to use by the server",
	}
	certsDirFlag := cli.StringFlag{
		Name:  "certs-dir",
		Usage: "directory containing trusted certificates. Useful for testing and self signed certificates",
	}
	insecureFlag := cli.BoolFlag{
		Name:  "insecure",
		Usage: "indicates to use a non TLS server or connection",
	}

	groupFlag := cli.StringFlag{
		Name:  "group-init",
		Usage: "the group file to use during the DKG. If specified, drand erases any existing beacon database, as it supports only being part of one group at a time.",
	}

	app.Commands = []cli.Command{
		cli.Command{
			Name:      "keygen",
			Usage:     "keygen <ADDRESS>. Generates longterm private key pair",
			ArgsUsage: "ADDRESS is the public address for other nodes to contact",
			Flags:     toArray(insecureFlag),
			Action: func(c *cli.Context) error {
				banner()
				return keygenCmd(c)
			},
		},
		cli.Command{
			Name:      "group",
			Usage:     "Create the group toml from individual public keys",
			ArgsUsage: "<id1 id2 id3...> must be the identities of the group to create",
			Flags:     toArray(thresholdFlag, outFlag),
			Action: func(c *cli.Context) error {
				banner()
				return groupCmd(c)
			},
		},
		cli.Command{
			Name:  "dkg",
			Usage: "Run the DKG protocol",
			Flags: toArray(leaderFlag, listenFlag, tlsCertFlag, tlsKeyFlag, certsDirFlag, groupFlag),
			Action: func(c *cli.Context) error {
				banner()
				return dkgCmd(c)
			},
		},
		cli.Command{
			Name:  "beacon",
			Usage: "Run the beacon protocol",
			Flags: toArray(periodFlag, seedFlag, listenFlag, tlsCertFlag, tlsKeyFlag, certsDirFlag),
			Action: func(c *cli.Context) error {
				banner()
				return beaconCmd(c)
			},
		},
		cli.Command{
			Name:      "run",
			Usage:     "Run the daemon, first do the dkg if needed then run the beacon",
			ArgsUsage: "<group file> is the group.toml generated with `group`. This argument is only needed if the DKG has NOT been run yet.",
			Flags:     toArray(leaderFlag, periodFlag, seedFlag, listenFlag, tlsCertFlag, tlsKeyFlag, certsDirFlag, insecureFlag, groupFlag),
			Action: func(c *cli.Context) error {
				banner()
				return runCmd(c)
			},
		},
		{
			Name:    "fetch",
			Aliases: []string{"f"},
			Usage:   "fetch some randomness",
			Subcommands: []cli.Command{
				{
					Name:      "public",
					Usage:     "Fetch a public verifiable and unbiasable randomness value",
					ArgsUsage: "<server address> address of the server to contact",
					Flags:     toArray(distKeyFlag, tlsCertFlag, insecureFlag, certsDirFlag),
					Action: func(c *cli.Context) error {
						return fetchPublicCmd(c)
					},
				},
				{
					Name:      "private",
					Usage:     "Fetch a private randomness from a server. Request and response are encrypted",
					ArgsUsage: "<identity file> identity file of the remote server",
					Flags:     toArray(tlsCertFlag, certsDirFlag),
					Action: func(c *cli.Context) error {
						return fetchPrivateCmd(c)
					},
				},
			},
		},
	}
	app.Flags = toArray(verboseFlag, configFlag)
	app.Before = func(c *cli.Context) error {
		if c.GlobalIsSet("debug") {
			slog.Level = slog.LevelDebug
		}
		return nil
	}
	app.Run(os.Args)
}

func keygenCmd(c *cli.Context) error {
	args := c.Args()
	if !args.Present() {
		slog.Fatal("Missing drand address in argument (IPv4, dns)")
	}
<<<<<<< HEAD

=======
	addr := args.First()
	var validID = regexp.MustCompile(`[:][0-9]+$`)
	slog.Print("Testing port")
	if !validID.MatchString(addr) {
		slog.Print("port not ok")
		addr = addr + ":" + askPort()
	}
>>>>>>> 39585f2d
	var priv *key.Pair
	if c.Bool("insecure") {
		slog.Info("Generating private / public key pair in INSECURE mode (no TLS).")
		priv = key.NewKeyPair(addr)
	} else {
		slog.Info("Generating private / public key pair with TLS indication")
		priv = key.NewTLSKeyPair(addr)
	}

	config := contextToConfig(c)
	fs := key.NewFileStore(config.ConfigFolder())

	if _, err := fs.LoadKeyPair(); err == nil {
		slog.Info("keypair already present. Remove them before generating new one")
		return nil
	}
	if err := fs.SaveKeyPair(priv); err != nil {
		slog.Fatal("could not save key: ", err)
	}
	fullpath := path.Join(config.ConfigFolder(), key.KeyFolderName)
	absPath, err := filepath.Abs(fullpath)
	if err != nil {
		slog.Fatal("err getting full path: ", err)
	}
	slog.Print("Generated keys at ", absPath)
	slog.Print("You can copy paste the following snippet to a common group.toml file:")
	var buff bytes.Buffer
	buff.WriteString("[[nodes]]\n")
	if err := toml.NewEncoder(&buff).Encode(priv.Public.TOML()); err != nil {
		panic(err)
	}
	buff.WriteString("\n")
	slog.Print(buff.String())
	slog.Print("Or just collect all public key files and use the group command!")
	return nil
}

// groupCmd reads the identity, check the threshold and outputs the group.toml
// file
func groupCmd(c *cli.Context) error {
	args := c.Args()
	if !args.Present() {
		slog.Fatal("missing identity file to create the group.toml")
	}
	if c.NArg() < 3 {
		slog.Fatal("not enough identities (", c.NArg(), ") to create a group toml. At least 3!")
	}
	var threshold = key.DefaultThreshold(c.NArg())
	if c.IsSet("threshold") {
		if c.Int("threshold") < threshold {
			slog.Print("WARNING: You are using a threshold which is TOO LOW.")
			slog.Print("		 It should be at least ", threshold)
		}
		threshold = c.Int("threshold")
	}

	publics := make([]*key.Identity, c.NArg())
	for i, str := range args {
		pub := &key.Identity{}
		slog.Print("Reading public identity from ", str)
		if err := key.Load(str, pub); err != nil {
			slog.Fatal(err)
		}
		publics[i] = pub
	}
	group := key.NewGroup(publics, threshold)
	groupPath := path.Join(fs.Pwd(), gname)
	if c.String("out") != "" {
		groupPath = c.String("out")
	}
	if err := key.Save(groupPath, group, false); err != nil {
		slog.Fatal(err)
	}
	slog.Printf("Group file written in %s. Distribute it to all the participants to start the DKG", groupPath)
	return nil
}

func dkgCmd(c *cli.Context) error {
	if !c.IsSet("group-init") {
		slog.Fatal("dkg requires a group.toml file")
	}
	group := getGroup(c)
	conf := contextToConfig(c)
	if exit := resetBeaconDB(conf); exit {
		os.Exit(0)
	}
	fs := key.NewFileStore(conf.ConfigFolder())
	drand, err := core.NewDrand(fs, group, conf)
	if err != nil {
		slog.Fatal(err)
	}
	return runDkg(c, drand, fs)
}

func runDkg(c *cli.Context, d *core.Drand, ks key.Store) error {
	var err error
	if c.Bool("leader") {
		err = d.StartDKG()
	} else {
		err = d.WaitDKG()
	}
	if err != nil {
		slog.Fatal(err)
	}
	slog.Print("DKG setup finished!")

	public, err := ks.LoadDistPublic()
	if err != nil {
		slog.Fatal(err)
	}
	dir := fs.Pwd()
	p := path.Join(dir, dpublic)
	key.Save(p, public, false)
	slog.Print("distributed public key saved at ", p)
	return nil
}

func beaconCmd(c *cli.Context) error {
	conf := contextToConfig(c)
	fs := key.NewFileStore(conf.ConfigFolder())
	drand, err := core.LoadDrand(fs, conf)
	if err != nil {
		slog.Fatal(err)
	}
	drand.BeaconLoop()
	return nil
}

func runCmd(c *cli.Context) error {
	conf := contextToConfig(c)
	fs := key.NewFileStore(conf.ConfigFolder())
	var drand *core.Drand
	var err error
	if c.IsSet("group-init") {
		group := getGroup(c)
		if exit := resetBeaconDB(conf); exit {
			os.Exit(0)
		}
		drand, err = core.NewDrand(fs, group, conf)
		if err != nil {
			slog.Fatal(err)
		}
		slog.Print("Starting the dkg first.")
		runDkg(c, drand, fs)
	} else {
		slog.Print("No group file given, drand will try to run as a beacon.")
		drand, err = core.LoadDrand(fs, conf)
		if err != nil {
			slog.Fatal(err)
		}
	}
	slog.Print("Running the randomness beacon...")
	drand.BeaconLoop()
	return nil
}

func fetchPrivateCmd(c *cli.Context) error {
	if c.NArg() < 1 {
		slog.Fatal("fetch private takes the identity file of a server to contact")
	}
	public := &key.Identity{}
	if err := key.Load(c.Args().First(), public); err != nil {
		slog.Fatal(err)
	}
	slog.Info("contacting public drand node: ", public.Address())
	defaultManager := net.NewCertManager()
	if c.IsSet("tls-cert") {
		defaultManager.Add(c.String("tls-cert"))
	}
	client := core.NewGrpcClientFromCert(defaultManager)
	resp, err := client.Private(public)
	if err != nil {
		slog.Fatal(err)
	}
	type private struct {
		Randomness []byte `json:"randomness"`
	}
	buff, err := json.MarshalIndent(&private{resp}, "", "    ")
	if err != nil {
		slog.Fatal("could not JSON marshal:", err)
	}
	slog.Print(string(buff))
	return nil
}

func fetchPublicCmd(c *cli.Context) error {
	if c.NArg() < 1 {
		slog.Fatal("fetch command takes the address of a server to contact")
	}

	public := &key.DistPublic{}
	if err := key.Load(c.String("public"), public); err != nil {
		slog.Fatal(err)
	}
	defaultManager := net.NewCertManager()
	if c.IsSet("tls-cert") {
		defaultManager.Add(c.String("tls-cert"))
	}
	client := core.NewGrpcClientFromCert(defaultManager)
	resp, err := client.LastPublic(c.Args().First(), public, !c.Bool("insecure"))
	if err != nil {
		slog.Fatal("could not get verified randomness:", err)
	}
	buff, err := json.MarshalIndent(resp, "", "    ")
	if err != nil {
		slog.Fatal("could not JSON marshal:", err)
	}
	slog.Print(string(buff))
	return nil
}

func toArray(flags ...cli.Flag) []cli.Flag {
	return flags
}

func contextToConfig(c *cli.Context) *core.Config {
	var opts []core.ConfigOption
	listen := c.String("listen")
	if listen != "" {
		opts = append(opts, core.WithListenAddress(listen))
	}

	config := c.GlobalString("config")
	opts = append(opts, core.WithConfigFolder(config))
	period := c.Duration("period")
	opts = append(opts, core.WithBeaconPeriod(period))

	if c.Bool("insecure") {
		opts = append(opts, core.WithInsecure())
		if c.IsSet("tls-cert") || c.IsSet("tls-key") {
			panic("option 'insecure' used with 'tls-cert' or 'tls-key': combination is not valid")
		}
	} else {
		certPath, keyPath := c.String("tls-cert"), c.String("tls-key")
		opts = append(opts, core.WithTLS(certPath, keyPath))
	}

	if c.IsSet("certs-dir") {
		paths, err := fs.Files(c.String("certs-dir"))
		if err != nil {
			panic(err)
		}
		fmt.Println("certs-dirs files: ", strings.Join(paths, ","))
		opts = append(opts, core.WithTrustedCerts(paths...))
	}

	if c.IsSet("certs-dir") {
		core.WithTrustedCerts(c.String("certs-dir"))
	}

	conf := core.NewConfig(opts...)
	return conf
}

func getGroup(c *cli.Context) *key.Group {
	g := &key.Group{}
	if err := key.Load(c.String("group-init"), g); err != nil {
		slog.Fatal(err)
	}
	slog.Infof("group file loaded with %d participants", g.Len())
	return g
}

<<<<<<< HEAD
func resetBeaconDB(config *core.Config) bool {
	fmt.Println("reseat beacon db")
	if _, err := os.Stat(config.DBFolder()); err == nil {
		// using fmt so does not get the new line at the end.
		// XXX allow slog for that behavior
		fmt.Print("INCONSISTENT STATE: the group-init flag is set, but a beacon database exists already.\ndrand support only one identity at the time and thus needs to delete the existing beacon database.\nAccept to delete database ? [Y/n]: ")
		reader := bufio.NewReader(os.Stdin)
		answer, err := reader.ReadString('\n')
		if err != nil {
			slog.Fatal("error reading: ", err)
		}
		answer = strings.ToLower(strings.TrimSpace(answer))
		fmt.Println("answer =", answer)
		if answer != "y" {
			slog.Print("Not deleting the database. Exiting drand.")
			return true
		}

		if err := os.RemoveAll(config.DBFolder()); err != nil {
			slog.Fatal(err)
		}
		slog.Print("Removed existing beacon database.")
	}
	return false
=======
func askPort() string {
	slog.Print("asking for port")
	for {
		var port string
		slog.Print("No port given. Please, choose a port number (or ENTER for default port 8080): ")
		fmt.Scanf("%s\n", &port)
		if port == "" {
			return default_port
		}
		_, err := strconv.Atoi(port)
		if len(port) > 2 && len(port) < 5 && err == nil {
			return port
		}
		return askPort()
	}
>>>>>>> 39585f2d
}<|MERGE_RESOLUTION|>--- conflicted
+++ resolved
@@ -195,9 +195,6 @@
 	if !args.Present() {
 		slog.Fatal("Missing drand address in argument (IPv4, dns)")
 	}
-<<<<<<< HEAD
-
-=======
 	addr := args.First()
 	var validID = regexp.MustCompile(`[:][0-9]+$`)
 	slog.Print("Testing port")
@@ -205,7 +202,6 @@
 		slog.Print("port not ok")
 		addr = addr + ":" + askPort()
 	}
->>>>>>> 39585f2d
 	var priv *key.Pair
 	if c.Bool("insecure") {
 		slog.Info("Generating private / public key pair in INSECURE mode (no TLS).")
@@ -469,9 +465,7 @@
 	return g
 }
 
-<<<<<<< HEAD
 func resetBeaconDB(config *core.Config) bool {
-	fmt.Println("reseat beacon db")
 	if _, err := os.Stat(config.DBFolder()); err == nil {
 		// using fmt so does not get the new line at the end.
 		// XXX allow slog for that behavior
@@ -482,7 +476,6 @@
 			slog.Fatal("error reading: ", err)
 		}
 		answer = strings.ToLower(strings.TrimSpace(answer))
-		fmt.Println("answer =", answer)
 		if answer != "y" {
 			slog.Print("Not deleting the database. Exiting drand.")
 			return true
@@ -494,7 +487,8 @@
 		slog.Print("Removed existing beacon database.")
 	}
 	return false
-=======
+}
+
 func askPort() string {
 	slog.Print("asking for port")
 	for {
@@ -510,5 +504,4 @@
 		}
 		return askPort()
 	}
->>>>>>> 39585f2d
 }